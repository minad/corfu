--- conflicted
+++ resolved
@@ -119,13 +119,8 @@
     (define-key map "\M-t" #'corfu-popupinfo-toggle)
     (define-key map [remap scroll-other-window] #'corfu-popupinfo-scroll-up)
     (define-key map [remap scroll-other-window-down] #'corfu-popupinfo-scroll-down)
-<<<<<<< HEAD
     (define-key map [remap end-of-buffer-other-window] #'corfu-popupinfo-end-of-buffer)
     (define-key map [remap beginning-of-buffer-other-window] #'corfu-popupinfo-beginning-of-buffer)
-=======
-    (define-key map [remap end-of-buffer-other-window] #'corfu-popupinfo-end)
-    (define-key map [remap beginning-of-buffer-other-window] #'corfu-popupinfo-beginning)
->>>>>>> dfc31349
     map)
   "Additional keymap activated in popupinfo mode.")
 
@@ -386,11 +381,7 @@
   "Clear the info popup buffer content and hide it."
   (corfu--hide-frame corfu-popupinfo--frame))
 
-<<<<<<< HEAD
 (defun corfu-popupinfo-end-of-buffer (&optional n)
-=======
-(defun corfu-popupinfo-end (&optional n)
->>>>>>> dfc31349
   "Scroll text of info popup window to its end.
 
 If arg N is omitted or nil, scroll to end.  If a numerical value,
@@ -400,7 +391,6 @@
   (if (corfu-popupinfo--visible-p)
       (with-selected-frame corfu-popupinfo--frame
         (with-current-buffer " *corfu-popupinfo*"
-<<<<<<< HEAD
           (with-no-warnings (end-of-buffer n))))
     (end-of-buffer-other-window n)))
 
@@ -410,18 +400,6 @@
 See `corfu-popupinfo-end-of-buffer' for more details."
   (interactive "P")
   (corfu-popupinfo-end-of-buffer (- 10 (if (numberp n) n 0))))
-=======
-          (with-no-warnings
-            (end-of-buffer n))))
-    (end-of-buffer-other-window n)))
-
-(defun corfu-popupinfo-beginning (&optional n)
-  "Scroll text of info popup window to beginning of buffer.
-
-See `corfu-popupinfo-end-of-buffer' for the argument N."
-  (interactive "P")
-  (corfu-popupinfo-end (- 10 (if (numberp n) n 0))))
->>>>>>> dfc31349
 
 (defun corfu-popupinfo-scroll-up (&optional n)
   "Scroll text of info popup window upward N lines.
